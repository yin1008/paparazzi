--- conflicted
+++ resolved
@@ -202,11 +202,7 @@
 
     <subsystem name="imu"           type="aspirin_v2.0"/>
     <subsystem name="gps"           type="ublox"/>
-<<<<<<< HEAD
     <subsystem name="stabilization" type="int_quat"/>
-=======
-    <subsystem name="stabilization"   type="int_quat"/>
->>>>>>> 4e570aeb
     <subsystem name="ahrs"          type="int_cmpl_quat"/>
     <!--subsystem name="stabilization"   type="euler"/>
     <subsystem name="ahrs"          type="int_cmpl_euler"/-->
