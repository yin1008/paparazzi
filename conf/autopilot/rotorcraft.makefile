--- conflicted
+++ resolved
@@ -101,12 +101,7 @@
 ap.srcs += $(SRC_ARCH)/mcu_periph/uart_arch.c
 
 # I2C is needed for speed controllers and barometers on lisa
-<<<<<<< HEAD
-ap.srcs += mcu_periph/i2c.c
-ap.srcs += $(SRC_ARCH)/mcu_periph/i2c_arch.cdw.nolib.c
-=======
 include $(CFG_SHARED)/i2c_select.makefile
->>>>>>> 2d7fa709
 
 ap.srcs += $(SRC_FIRMWARE)/commands.c
 
@@ -229,4 +224,128 @@
 # include booz2_fms_datalink.makefile
 # or
 # nothing
+#
+
+
+ap.srcs += $(SRC_FIRMWARE)/commands.c
+
+#
+# Radio control choice
+#
+# include subsystems/rotorcraft/radio_control_ppm.makefile
+# or
+# include subsystems/rotorcraft/radio_control_spektrum.makefile
+#
+
+#
+# Actuator choice
+#
+# include subsystems/rotorcraft/actuators_mkk.makefile
+# or
+# include subsystems/rotorcraft/actuators_asctec.makefile
+# or
+# include subsystems/rotorcraft/actuators_asctec_v2.makefile
+#
+
+#
+# IMU choice
+#
+# include subsystems/rotorcraft/imu_b2v1.makefile
+# or
+# include subsystems/rotorcraft/imu_b2v1_1.makefile
+# or
+# include subsystems/rotorcraft/imu_crista.makefile
+#
+
+#
+# BARO
+#
+ap.srcs += $(SRC_BOARD)/baro_board.c
+ifeq ($(BOARD), booz)
+ap.CFLAGS += -DROTORCRAFT_BARO_LED=$(BARO_LED)
+else ifeq ($(BOARD), lisa_l)
+ap.CFLAGS += -DUSE_I2C2
+else ifeq ($(BOARD), navgo)
+ap.CFLAGS += -DROTORCRAFT_BARO_LED=$(BARO_LED)
+ap.CFLAGS += -DUSE_I2C1
+ap.CFLAGS += -DADS1114_I2C_DEVICE=i2c1
+ap.srcs += peripherals/ads1114.c
+endif
+
+#
+# Analog Backend
+#
+
+ifeq ($(ARCH), lpc21)
+ap.CFLAGS += -DADC0_VIC_SLOT=2
+ap.CFLAGS += -DADC1_VIC_SLOT=3
+ap.CFLAGS += -DUSE_ADC
+ap.srcs   += $(SRC_ARCH)/mcu_periph/adc_arch.c
+ap.srcs   += subsystems/electrical.c
+# baro has variable offset amplifier on booz board
+ap.CFLAGS += -DUSE_DAC
+ap.srcs   += $(SRC_ARCH)/mcu_periph/dac_arch.c
+else ifeq ($(ARCH), stm32)
+ap.CFLAGS += -DUSE_ADC
+ap.CFLAGS += -DUSE_AD1 -DUSE_AD1_1 -DUSE_AD1_2 -DUSE_AD1_3 -DUSE_AD1_4
+ap.CFLAGS += -DUSE_ADC1_2_IRQ_HANDLER
+ap.srcs   += $(SRC_ARCH)/mcu_periph/adc_arch.c
+ap.srcs   += subsystems/electrical.c
+endif
+
+
+
+#
+# GPS choice
+#
+# include subsystems/rotorcraft/gps_ubx.makefile
+# or
+# include subsystems/rotorcraft/gps_skytraq.makefile
+# or
+# nothing
+#
+
+
+#
+# AHRS choice
+#
+# include subsystems/rotorcraft/ahrs_cmpl.makefile
+# or
+# include subsystems/rotorcraft/ahrs_lkf.makefile
+#
+
+ap.srcs += $(SRC_FIRMWARE)/autopilot.c
+
+ap.srcs += $(SRC_FIRMWARE)/stabilization.c
+ap.srcs += $(SRC_FIRMWARE)/stabilization/stabilization_rate.c
+
+ap.CFLAGS += -DUSE_NAVIGATION
+ap.srcs += $(SRC_FIRMWARE)/guidance/guidance_h.c
+ap.srcs += $(SRC_FIRMWARE)/guidance/guidance_v.c
+
+ap.srcs += $(SRC_SUBSYSTEMS)/ins.c
+
+#
+# INS choice
+#
+# include subsystems/rotorcraft/ins_hff.makefile
+# or
+# nothing
+#
+
+#  vertical filter float version
+ap.srcs += $(SRC_SUBSYSTEMS)/ins/vf_float.c
+ap.CFLAGS += -DUSE_VFF -DDT_VFILTER='(1./$(PERIODIC_FREQUENCY).)'
+
+ap.srcs += $(SRC_FIRMWARE)/navigation.c
+ap.srcs += subsystems/navigation/common_flight_plan.c
+
+#
+# FMS  choice
+#
+# include booz2_fms_test_signal.makefile
+# or
+# include booz2_fms_datalink.makefile
+# or
+# nothing
 #