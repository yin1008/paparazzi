--- conflicted
+++ resolved
@@ -15,10 +15,5 @@
   <periodic fun="adc_generic_periodic()" freq="4"/>
   <makefile target="ap">
     <file name="adc_generic.c"/>
-<<<<<<< HEAD
-    <define name="USE_$(ADC_CHANNEL_GENERIC1)"/>
-    <define name="USE_$(ADC_CHANNEL_GENERIC2)"/>
-=======
->>>>>>> 6021335e
   </makefile>
 </module>
