--- conflicted
+++ resolved
@@ -19,11 +19,8 @@
   ap.CFLAGS += -DUSE_I2C1 -DUSE_ADS1114_1
   ap.CFLAGS += -DADS1114_I2C_DEVICE=i2c1
   ap.srcs += peripherals/ads1114.c
-<<<<<<< HEAD
-=======
 else ifeq ($(BOARD), lisa_l)
   ap.CFLAGS += -DUSE_I2C2
->>>>>>> d86b7b91
 endif
     </raw>
   </makefile>
