--- conflicted
+++ resolved
@@ -34,11 +34,7 @@
 #include "fms/fms_serial_port.h"
 
 
-<<<<<<< HEAD
-void uart_periph_set_baudrate(struct uart_periph* p, uint32_t baud, bool_t hw_flow_control __attribute__ ((unused))) {
-=======
-void uart_periph_set_baudrate(struct uart_periph* p, uint16_t baud) {
->>>>>>> 211187a5
+void uart_periph_set_baudrate(struct uart_periph* p, uint32_t baud) {
   struct FmsSerialPort* fmssp;
   // close serial port if already open
   if (p->reg_addr != NULL) {
@@ -109,13 +105,8 @@
 
 void uart0_init( void ) {
   uart_periph_init(&uart0);
-<<<<<<< HEAD
   strcpy(uart0.dev, UART0_DEV);
-  uart_periph_set_baudrate(&uart0,UART0_BAUD,FALSE);
-=======
-  uart.dev = UART0_DEV;
   uart_periph_set_baudrate(&uart0, UART0_BAUD);
->>>>>>> 211187a5
 }
 
 
@@ -129,13 +120,8 @@
 
 void uart1_init( void ) {
   uart_periph_init(&uart1);
-<<<<<<< HEAD
   strcpy(uart1.dev, UART1_DEV);
-  uart_periph_set_baudrate(&uart1,UART1_BAUD,FALSE);
-=======
-  uart.dev = UART1_DEV;
   uart_periph_set_baudrate(&uart1, UART1_BAUD);
->>>>>>> 211187a5
 }
 
 void uart1_handler(void) {
