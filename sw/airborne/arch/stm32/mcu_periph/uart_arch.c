--- conflicted
+++ resolved
@@ -30,20 +30,12 @@
 #include "std.h"
 #include "pprz_baudrate.h"
 
-<<<<<<< HEAD
-void uart_periph_init_param(struct uart_periph* p, uint32_t baud, uint8_t mode, uint8_t fmode, char * dev) {
-=======
 void uart_periph_set_baudrate(struct uart_periph* p, uint32_t baud) {
->>>>>>> ccd644af
 
   /* Configure USART */
   USART_InitTypeDef usart;
   usart.USART_BaudRate            = baud;
-<<<<<<< HEAD
-  usart.USART_WordLength          = USART_WordLength_8b; // TODO mode, fmode
-=======
   usart.USART_WordLength          = USART_WordLength_8b;
->>>>>>> ccd644af
   usart.USART_StopBits            = USART_StopBits_1;
   usart.USART_Parity              = USART_Parity_No;
   usart.USART_HardwareFlowControl = USART_HardwareFlowControl_None;
@@ -51,15 +43,9 @@
   USART_Init(p->reg_addr, &usart);
   /* Enable USART1 Receive interrupts */
   USART_ITConfig(p->reg_addr, USART_IT_RXNE, ENABLE);
-<<<<<<< HEAD
-
-  pprz_usart_set_baudrate(p->reg_addr, UART1_BAUD);
-
-=======
 
   pprz_usart_set_baudrate(p->reg_addr, baud);
 
->>>>>>> ccd644af
   /* Enable the USART */
   USART_Cmd(p->reg_addr, ENABLE);
 
@@ -86,15 +72,9 @@
   }
 
   USART_ITConfig(p->reg_addr, USART_IT_TXE, ENABLE);
-<<<<<<< HEAD
-
-}
-
-=======
-
-}
-
->>>>>>> ccd644af
+
+}
+
 static inline void usart_irq_handler(struct uart_periph* p) {
 
   if(USART_GetITStatus(p->reg_addr, USART_IT_TXE) != RESET){
@@ -157,11 +137,7 @@
   GPIO_Init(UART1_RxPort, &gpio);
 
   /* Configure USART1 */
-<<<<<<< HEAD
-  uart_periph_init_param(&uart1, UART1_BAUD, 0, 0, "");
-=======
   uart_periph_set_baudrate(&uart1, UART1_BAUD);
->>>>>>> ccd644af
 }
 
 void usart1_irq_handler(void) { usart_irq_handler(&uart1); }
@@ -195,11 +171,7 @@
   GPIO_Init(UART2_RxPort, &gpio);
 
   /* Configure USART2 */
-<<<<<<< HEAD
-  uart_periph_init_param(&uart2, UART2_BAUD, 0, 0, "");
-=======
   uart_periph_set_baudrate(&uart2, UART2_BAUD);
->>>>>>> ccd644af
 }
 
 void usart2_irq_handler(void) { usart_irq_handler(&uart2); }
@@ -235,11 +207,7 @@
   GPIO_Init(UART3_RxPort, &gpio);
 
   /* Configure USART3 */
-<<<<<<< HEAD
-  uart_periph_init_param(&uart3, UART3_BAUD, 0, 0, "");
-=======
   uart_periph_set_baudrate(&uart3, UART3_BAUD);
->>>>>>> ccd644af
 }
 
 void usart3_irq_handler(void) { usart_irq_handler(&uart3); }
@@ -274,11 +242,7 @@
   GPIO_Init(UART5_RxPort, &gpio);
 
   /* Configure UART5 */
-<<<<<<< HEAD
-  uart_periph_init_param(&uart5, UART5_BAUD, 0, 0, "");
-=======
   uart_periph_set_baudrate(&uart5, UART5_BAUD);
->>>>>>> ccd644af
 }
 
 void usart5_irq_handler(void) { usart_irq_handler(&uart5); }
