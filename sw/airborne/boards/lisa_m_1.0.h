#ifndef CONFIG_LISA_M_1_0_H
#define CONFIG_LISA_M_1_0_H

#define BOARD_LISA_M

#define AHB_CLK 72000000

/* Onboard LEDs */
#define LED_1_BANK
#define LED_1_GPIO GPIOB
#define LED_1_GPIO_CLK RCC_APB2Periph_GPIOB | RCC_APB2Periph_AFIO
#define LED_1_GPIO_PIN GPIO_Pin_4
#define LED_1_AFIO_REMAP GPIO_PinRemapConfig(GPIO_Remap_SWJ_NoJTRST, ENABLE)

#define LED_2_BANK
#define LED_2_GPIO GPIOC
#define LED_2_GPIO_CLK RCC_APB2Periph_GPIOC
#define LED_2_GPIO_PIN GPIO_Pin_5
#define LED_2_AFIO_REMAP ((void)0)

#define LED_3_BANK
#define LED_3_GPIO GPIOC
#define LED_3_GPIO_CLK RCC_APB2Periph_GPIOC
#define LED_3_GPIO_PIN GPIO_Pin_2
#define LED_3_AFIO_REMAP ((void)0)

<<<<<<< HEAD
=======
// GPIO pins
>>>>>>> f983d7ab
#define LED_4_BANK
#define LED_4_GPIO GPIOC
#define LED_4_GPIO_CLK RCC_APB2Periph_GPIOC
#define LED_4_GPIO_PIN GPIO_Pin_12
#define LED_4_AFIO_REMAP ((void)0)

#define LED_5_BANK
#define LED_5_GPIO GPIOC
#define LED_5_GPIO_CLK RCC_APB2Periph_GPIOC
#define LED_5_GPIO_PIN GPIO_Pin_10
#define LED_5_AFIO_REMAP ((void)0)
<<<<<<< HEAD

=======
>>>>>>> f983d7ab

/* configuration for aspirin - and more generaly IMUs */
#define IMU_ACC_DRDY_RCC_GPIO         RCC_APB2Periph_GPIOB
#define IMU_ACC_DRDY_GPIO             GPIOB
#define IMU_ACC_DRDY_GPIO_PORTSOURCE  GPIO_PortSourceGPIOB



#define DefaultVoltageOfAdc(adc) (0.00485*adc)

/* Onboard ADCs */
/*
   ADC_1 PC3/ADC13
   ADC_2 PC0/ADC10
   ADC_3 PC1/ADC11
   ADC_4 PC5/ADC15
   ADC_6 PC2/ADC12
   BATT  PC4/ADC14
*/
#define BOARD_ADC_CHANNEL_1 ADC_Channel_13
#define BOARD_ADC_CHANNEL_2 ADC_Channel_10
#define BOARD_ADC_CHANNEL_3 ADC_Channel_11
// we can only use ADC1,2,3; the last channel is for bat monitoring
#define BOARD_ADC_CHANNEL_4 ADC_Channel_14

/* provide defines that can be used to access the ADC_x in the code or airframe file
 * these directly map to the index number of the 4 adc channels defined above
 * 4th (index 3) is used for bat monitoring by default
 */
#define ADC_1 0
#define ADC_2 1
#define ADC_3 2

/* allow to define ADC_CHANNEL_VSUPPLY in the airframe file*/
#ifndef ADC_CHANNEL_VSUPPLY
#define ADC_CHANNEL_VSUPPLY 3
#endif

/* GPIO mapping for ADC1 pins, overwrites the default in arch/stm32/mcu_periph/adc_arch.c */
// FIXME, this is not very nice, is also stm lib specific
#ifdef USE_AD1
#define ADC1_GPIO_INIT(gpio) {                  \
    (gpio).GPIO_Pin  = GPIO_Pin_3 | GPIO_Pin_0 | GPIO_Pin_1 | GPIO_Pin_4; \
    (gpio).GPIO_Mode = GPIO_Mode_AIN;           \
    GPIO_Init(GPIOC, (&gpio));                  \
  }
#endif // USE_AD1



#define BOARD_HAS_BARO 1

#define USE_OPENCM3 1

// not needed with USE_OPENCM3:
//#define HSE_TYPE_EXT_CLK
//#define STM32_RCC_MODE RCC_HSE_ON
//#define STM32_PLL_MULT RCC_PLLMul_6

#define PWM_5AND6_TIMER TIM5
#define PWM_5AND6_RCC RCC_APB1Periph_TIM5
#define PWM5_OC 1
#define PWM6_OC 2
#define PWM_5AND6_GPIO GPIOA
#define PWM5_Pin GPIO_Pin_0
#define PWM6_Pin GPIO_Pin_1

#endif /* CONFIG_LISA_M_1_0_H */<|MERGE_RESOLUTION|>--- conflicted
+++ resolved
@@ -24,10 +24,7 @@
 #define LED_3_GPIO_PIN GPIO_Pin_2
 #define LED_3_AFIO_REMAP ((void)0)
 
-<<<<<<< HEAD
-=======
 // GPIO pins
->>>>>>> f983d7ab
 #define LED_4_BANK
 #define LED_4_GPIO GPIOC
 #define LED_4_GPIO_CLK RCC_APB2Periph_GPIOC
@@ -39,10 +36,7 @@
 #define LED_5_GPIO_CLK RCC_APB2Periph_GPIOC
 #define LED_5_GPIO_PIN GPIO_Pin_10
 #define LED_5_AFIO_REMAP ((void)0)
-<<<<<<< HEAD
 
-=======
->>>>>>> f983d7ab
 
 /* configuration for aspirin - and more generaly IMUs */
 #define IMU_ACC_DRDY_RCC_GPIO         RCC_APB2Periph_GPIOB
