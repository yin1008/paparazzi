--- conflicted
+++ resolved
@@ -174,33 +174,13 @@
 			      &imu.mag_unscaled.z);		\
   }
 
-<<<<<<< HEAD
-/* FIXME: make that depend on board */
-#define PERIODIC_SEND_BOOZ_BARO_RAW(_trans, _dev) {				\
-    DOWNLINK_SEND_BOOZ2_BARO_RAW(_trans, _dev,					\
-				 &baro_board.offset,			\
-			         &baro.absolute,			\
-			         &baro_board.value_filtered);		\
-  }
-
-
-#define PERIODIC_SEND_BARO_RAW(_trans, _dev) {					\
-    DOWNLINK_SEND_BARO_RAW(_trans, _dev,					\
-			   &baro.absolute,				\
-			   &baro.differential);				\
-  }
-
-
-
-=======
-#define PERIODIC_SEND_BARO_RAW(_chan) {         \
-    DOWNLINK_SEND_BARO_RAW(_chan,               \
+#define PERIODIC_SEND_BARO_RAW(_trans, _dev) {         \
+    DOWNLINK_SEND_BARO_RAW(_trans, _dev,               \
                            &baro.absolute,      \
                            &baro.differential); \
   }
 
 
->>>>>>> 9d5413d4
 
 #include "firmwares/rotorcraft/stabilization.h"
 #define PERIODIC_SEND_RATE_LOOP(_trans, _dev) {                          \
